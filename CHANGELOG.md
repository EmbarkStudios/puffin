--- conflicted
+++ resolved
@@ -33,11 +33,7 @@
 
 ## [0.14.2] - 2023-01-30
 
-<<<<<<< HEAD
-- [PR#123](https://github.com/EmbarkStudios/puffin/pull/123) Fix `puffin` build for non-web wasm environments. 
-=======
 - [PR#123](https://github.com/EmbarkStudios/puffin/pull/123) Fix `puffin` build for non-web wasm environments.
->>>>>>> cfe3a76b
 
 ## [0.14.1] - 2022-12-13
 
