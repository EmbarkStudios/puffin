[package]
name = "puffin"
version = "0.19.0"
authors = ["Embark <opensource@embark-studios.com>"]
license = "MIT OR Apache-2.0"
description = "Simple instrumentation profiler for games"
edition = "2018"
homepage = "https://github.com/EmbarkStudios/puffin"
repository = "https://github.com/EmbarkStudios/puffin"
readme = "README.md"
categories = ["development-tools::profiling"]
keywords = ["profiler", "instrumentation", "gamedev"]
include = ["**/*.rs", "Cargo.toml", "README.md", "../puffin.jpg"]

[package.metadata.docs.rs]
all-features = true


[features]
default = []
packing = ["dep:bincode", "lz4", "serde"]

# Support lz4 compression. Fast, and lightweight dependency.
# If both `lz4` and `zstd` are enabled, lz4 will be used for compression.
lz4 = ["dep:lz4_flex"]

# Support zstd compression. Slow and big dependency, but very good compression ratio.
zstd = ["dep:zstd", "dep:ruzstd"]

# Feature for enabling loading/saving data to a binary stream and/or file.
serialization = ["packing"]

# Enable this to be able to run puffin inside a browser when compiling to wasm
web = ["dep:js-sys", "dep:web-time"]


[dependencies]
byteorder = { version = "1.0" }
cfg-if = "1.0"
<<<<<<< HEAD
instant = { version = "0.1" }
itertools = "0.10"
=======
>>>>>>> af98035e
once_cell = "1.0"
parking_lot = { version = "0.12"}

# Optional:
anyhow = { version = "1.0" }
bincode = { version = "1.3", optional = true }
lz4_flex = { version = "0.11", optional = true, default-features = false }
serde = { version = "1.0", features = ["derive", "rc"], optional = true }

[target.'cfg(not(target_arch = "wasm32"))'.dependencies]
zstd = { version = "0.12.3", optional = true } # native only

# web:
[target.'cfg(target_arch = "wasm32")'.dependencies]
js-sys = { version = "0.3", optional = true }
ruzstd = { version = "0.4.0", optional = true } # works on wasm
web-time = { version = "0.2", optional = true }


[dev-dependencies]
criterion = "0.5"

[[bench]]
name = "benchmark"
harness = false<|MERGE_RESOLUTION|>--- conflicted
+++ resolved
@@ -37,11 +37,7 @@
 [dependencies]
 byteorder = { version = "1.0" }
 cfg-if = "1.0"
-<<<<<<< HEAD
-instant = { version = "0.1" }
 itertools = "0.10"
-=======
->>>>>>> af98035e
 once_cell = "1.0"
 parking_lot = { version = "0.12"}
 
