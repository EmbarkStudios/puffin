--- conflicted
+++ resolved
@@ -16,13 +16,9 @@
 crate-type = ["cdylib", "rlib"]
 
 [dependencies]
-<<<<<<< HEAD
-puffin_egui = { version = "0.26.0", path = "../puffin_egui" }
-=======
-puffin_egui = { version = "0.25.0", path = "../puffin_egui", features = [
+puffin_egui = { version = "0.26.0", path = "../puffin_egui", features = [
     "serde",
 ] }
->>>>>>> 5ac4e541
 puffin = { version = "0.19.0", path = "../puffin", features = [
     "packing",
     "serialization",
